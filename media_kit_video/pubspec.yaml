name: media_kit_video
description: Native implementation for video playback in package:media_kit.
homepage: https://github.com/media-kit/media-kit
repository: https://github.com/media-kit/media-kit
<<<<<<< HEAD
version: 1.1.7
=======
version: 1.1.8

>>>>>>> 08943751
topics:
  - video
  - video-player
  - audio
  - audio-player
  - cross-platform

environment:
  sdk: ">=2.17.0 <4.0.0"
  flutter: ">=3.7.0"

dependencies:
  flutter:
    sdk: flutter

  # NOTE: Bump before publishing to pub.dev
  media_kit: ^1.1.7

  synchronized: ^3.1.0
  wakelock_plus: ^1.1.1
  screen_brightness: ^0.2.2
  volume_controller: ^2.0.7
  universal_platform: ^1.0.0+1
  plugin_platform_interface: ^2.0.2

dev_dependencies:
  flutter_lints: ^2.0.0

# NOTE: Remove before publishing to pub.dev
dependency_overrides:
  media_kit:
    path: ../media_kit

flutter:
  plugin:
    platforms:
      windows:
        pluginClass: MediaKitVideoPluginCApi
      linux:
        pluginClass: MediaKitVideoPlugin
      macos:
        pluginClass: MediaKitVideoPlugin
      ios:
        pluginClass: MediaKitVideoPlugin
      android:
        package: com.alexmercerind.media_kit_video
        pluginClass: MediaKitVideoPlugin
      web:<|MERGE_RESOLUTION|>--- conflicted
+++ resolved
@@ -2,12 +2,7 @@
 description: Native implementation for video playback in package:media_kit.
 homepage: https://github.com/media-kit/media-kit
 repository: https://github.com/media-kit/media-kit
-<<<<<<< HEAD
-version: 1.1.7
-=======
 version: 1.1.8
-
->>>>>>> 08943751
 topics:
   - video
   - video-player
