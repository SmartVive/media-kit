/// This file is a part of media_kit (https://github.com/media-kit/media-kit).
///
/// Copyright © 2021 & onwards, Hitesh Kumar Saini <saini123hitesh@gmail.com>.
/// All rights reserved.
/// Use of this source code is governed by MIT license that can be found in the LICENSE file.
import 'dart:async';
import 'dart:convert';
import 'dart:js' as js;
import 'dart:typed_data';
import 'dart:collection';
import 'dart:html' as html;
import 'package:meta/meta.dart';
import 'package:collection/collection.dart';
import 'package:synchronized/synchronized.dart';

import 'package:media_kit/src/player/platform_player.dart';

import 'package:media_kit/src/player/web/utils/hls.dart';
import 'package:media_kit/src/player/web/utils/duration.dart';

import 'package:media_kit/src/models/track.dart';
import 'package:media_kit/src/models/playable.dart';
import 'package:media_kit/src/models/playlist.dart';
import 'package:media_kit/src/models/media/media.dart';
import 'package:media_kit/src/models/audio_device.dart';
import 'package:media_kit/src/models/player_state.dart';
import 'package:media_kit/src/models/audio_params.dart';
import 'package:media_kit/src/models/video_params.dart';
import 'package:media_kit/src/models/playlist_mode.dart';

/// Initializes the web backend for package:media_kit.
void webEnsureInitialized({String? libmpv}) {}

/// {@template web_player}
///
/// WebPlayer
/// ---------
///
/// HTML `<video>` based implementation of [PlatformPlayer].
///
/// {@endtemplate}
class WebPlayer extends PlatformPlayer {
  /// {@macro web_player}
  WebPlayer({required super.configuration})
      : id = js.context[kInstanceCount] ?? 0,
        element = html.VideoElement() {
    lock.synchronized(() async {
      element
        // Do not add autoplay=false attribute: https://stackoverflow.com/a/19664804/12825435
        /* ..autoplay = false */
        ..controls = false
        ..muted = test
        ..style.width = '100%'
        ..style.height = '100%'
        ..style.border = 'none'
        /* ..setAttribute('autoplay', 'false') */
        ..setAttribute('playsinline', 'true')
        ..pause();
      // Initialize or increment the instance count.
      js.context[kInstanceCount] ??= 0;
      js.context[kInstanceCount]++;
      // Store the [html.VideoElement] instance in global [js.context].
      js.context[kInstances] ??= js.JsObject.jsify({});
      js.context[kInstances][id] = element;
      // --------------------------------------------------
      // Event streams handling:
      element.onPlay.listen((_) {
        lock.synchronized(() async {
          // PlayerState.state.playing & PlayerState.stream.playing
          state = state.copyWith(playing: true);
          if (!playingController.isClosed) {
            playingController.add(true);
          }
        });
      });
      element.onPause.listen((_) {
        lock.synchronized(() async {
          // PlayerState.state.playing & PlayerState.stream.playing
          state = state.copyWith(playing: false);
          if (!playingController.isClosed) {
            playingController.add(false);
          }
        });
      });
      element.onPlaying.listen((_) {
        lock.synchronized(() async {
          // PlayerState.state.playing & PlayerState.stream.playing
          // PlayerState.state.buffering & PlayerState.stream.buffering
          state = state.copyWith(
            playing: true,
            completed: false,
          );
          if (!playingController.isClosed) {
            playingController.add(true);
          }
          if (!completedController.isClosed) {
            completedController.add(false);
          }
        });
      });
      element.onEnded.listen((_) {
        lock.synchronized(() async {
          // PlayerState.state.playing & PlayerState.stream.playing
          // PlayerState.state.completed & PlayerState.stream.completed
          // PlayerState.state.buffering & PlayerState.stream.buffering

          // A minimal quirk to match the NativePlayer behavior.
          state = state.copyWith(
            buffering: true,
          );
          if (!bufferingController.isClosed) {
            bufferingController.add(true);
          }

          state = state.copyWith(
            playing: false,
            completed: true,
            buffering: false,
          );
          if (!playingController.isClosed) {
            playingController.add(false);
          }
          if (!completedController.isClosed) {
            completedController.add(true);
          }
          if (!bufferingController.isClosed) {
            bufferingController.add(false);
          }

          element.children.clear();
          state = state.copyWith(track: Track());
          if (!trackController.isClosed) {
            trackController.add(Track());
          }

          // PlayerState.state.playlist.index & PlayerState.stream.playlist.index
          switch (_playlistMode) {
            case PlaylistMode.none:
              {
                if (_index < _playlist.length - 1) {
                  _index = _index + 1;
                  final current = _playlist[_index];
                  _loadSource(current.uri);
                  await play(synchronized: false);
                } else {
                  // Playback must end.
                }
                break;
              }
            case PlaylistMode.single:
              {
                final current = _playlist[_index];
                _loadSource(current.uri);
                await play(synchronized: false);
                break;
              }
            case PlaylistMode.loop:
              {
                _index = (_index + 1) % _playlist.length;
                final current = _playlist[_index];
                _loadSource(current.uri);
                await play(synchronized: false);
                break;
              }
          }
          // Update:
          state = state.copyWith(
            playlist: state.playlist.copyWith(
              index: _index,
            ),
          );
          if (!playlistController.isClosed) {
            playlistController.add(state.playlist);
          }
        });
      });
      element.onTimeUpdate.listen((_) {
        lock.synchronized(() async {
          // PlayerState.state.position & PlayerState.stream.position
          final position = convertNumVideoDurationToPluginDuration(
            element.currentTime,
          );
          if (position != null) {
            state = state.copyWith(position: position);
            if (!positionController.isClosed) {
              positionController.add(position);
            }
            // PlayerState.state.buffer & PlayerState.stream.buffer
            final i = element.buffered.length - 1;
            if (i >= 0) {
              final buffer = convertNumVideoDurationToPluginDuration(
                element.buffered.end(i),
              );
              if (buffer != null) {
                state = state.copyWith(buffer: buffer);
                if (!bufferController.isClosed) {
                  bufferController.add(buffer);
                }
              }
            }
          }
        });
      });
      element.onDurationChange.listen((_) {
        lock.synchronized(() async {
          // PlayerState.state.duration & PlayerState.stream.duration
          final duration = convertNumVideoDurationToPluginDuration(
            element.duration,
          );
          if (duration != null) {
            state = state.copyWith(duration: duration);
            if (!durationController.isClosed) {
              durationController.add(duration);
            }
          }
        });
      });
      element.onWaiting.listen((_) {
        lock.synchronized(() async {
          // PlayerState.state.buffering & PlayerState.stream.buffering
          state = state.copyWith(buffering: true);
          if (!bufferingController.isClosed) {
            bufferingController.add(true);
          }
          // PlayerState.state.buffer & PlayerState.stream.buffer
          final i = element.buffered.length - 1;
          if (i >= 0) {
            final value = element.buffered.end(i) * 1000 ~/ 1;
            final buffer = Duration(milliseconds: value);
            if (!bufferController.isClosed) {
              bufferController.add(buffer);
            }
          }
        });
      });
      element.onCanPlay.listen((_) {
        lock.synchronized(() async {
          // PlayerState.state.buffering & PlayerState.stream.buffering
          state = state.copyWith(buffering: false);
          if (!bufferingController.isClosed) {
            bufferingController.add(false);
          }
        });
      });
      element.onCanPlayThrough.listen((_) {
        lock.synchronized(() async {
          // PlayerState.state.buffering & PlayerState.stream.buffering
          state = state.copyWith(buffering: false);
          if (!bufferingController.isClosed) {
            bufferingController.add(false);
          }
        });
      });
      element.onVolumeChange.listen((_) {
        lock.synchronized(() async {
          // PlayerState.state.volume & PlayerState.stream.volume
          final volume = element.volume * 100.0;
          state = state.copyWith(volume: volume);
          if (!volumeController.isClosed) {
            volumeController.add(volume);
          }
        });
      });
      element.onRateChange.listen((_) {
        lock.synchronized(() async {
          // PlayerState.state.speed & PlayerState.stream.speed
          final rate = element.playbackRate * 1.0;
          state = state.copyWith(rate: rate);
          if (!rateController.isClosed) {
            rateController.add(rate);
          }
        });
      });
      element.onError.listen((_) {
        lock.synchronized(() async {
          // PlayerState.state.buffering & PlayerState.stream.buffering
          state = state.copyWith(buffering: false);
          if (!bufferingController.isClosed) {
            bufferingController.add(false);
          }
          // PlayerStream.error
          final error = element.error!;
          if (!errorController.isClosed) {
            errorController.addError(error.message ?? '');
          }
        });
      });
      element.onResize.listen((_) {
        lock.synchronized(() async {
          // PlayerState.state.width & PlayerState.stream.width
          // PlayerState.state.height & PlayerState.stream.height
          final width = element.videoWidth;
          final height = element.videoHeight;
          state = state.copyWith(
            width: width,
            height: height,
          );
          if (!widthController.isClosed) {
            widthController.add(width);
          }
          if (!heightController.isClosed) {
            heightController.add(height);
          }
        });
      });
      await HLS.ensureInitialized(
        hls: test ? HLS.kHLSCDN : null,
      );
      completer.complete();
      try {
        configuration.ready?.call();
      } catch (_) {}
      // --------------------------------------------------
    });
  }

  @override
  Future<void> dispose({bool synchronized = true}) async {
    Future<void> function() async {
      if (disposed) {
        throw AssertionError('[Player] has been disposed');
      }
      await waitForPlayerInitialization;
      await waitForVideoControllerInitializationIfAttached;

      // To match NativePlayer behavior.

      await pause(synchronized: false);

      state = state.copyWith(
        track: state.track.copyWith(
          video: VideoTrack.no(),
        ),
      );
      if (!trackController.isClosed) {
        trackController.add(state.track);
      }
      state = state.copyWith(
        track: state.track.copyWith(
          audio: AudioTrack.no(),
        ),
      );
      if (!trackController.isClosed) {
        trackController.add(state.track);
      }
      state = state.copyWith(
        track: state.track.copyWith(
          subtitle: SubtitleTrack.no(),
        ),
      );
      if (!trackController.isClosed) {
        trackController.add(state.track);
      }

      disposed = true;

      element
        ..src = ''
        ..load()
        ..remove();

      // Remove the [html.VideoElement] instance from global [js.context].
      js.context[kInstances].deleteProperty(id);

      await super.dispose();
    }

    if (synchronized) {
      return lock.synchronized(function);
    } else {
      return function();
    }
  }

  @override
  Future<void> open(
    Playable playable, {
    bool play = true,
    bool synchronized = true,
  }) async {
    Future<void> function() async {
      if (disposed) {
        throw AssertionError('[Player] has been disposed');
      }
      await waitForPlayerInitialization;
      await waitForVideoControllerInitializationIfAttached;

      final int index;
      final List<Media> playlist = <Media>[];
      if (playable is Media) {
        index = 0;
        playlist.add(playable);
      } else if (playable is Playlist) {
        index = playable.index;
        playlist.addAll(playable.medias);
      } else {
        index = -1;
      }

<<<<<<< HEAD
      // Restore original state & reset public [PlayerState] & [PlayerStream] values e.g. width=null, height=null, subtitles=['', ''] etc.
=======
      // Restore original state & reset public [PlayerState] & [PlayerStream] values e.g. width=null, height=null, subtitle=['', ''] etc.
>>>>>>> 8fd22cc5
      await stop(
        open: true,
        synchronized: false,
      );
<<<<<<< HEAD
=======

      element.pause();
      // Enter paused state.
      // NOTE: Handled as part of [stop] logic.
      // state = state.copyWith(playing: false);
      // if (!playingController.isClosed) {
      //   playingController.add(false);
      // }
>>>>>>> 8fd22cc5

      _index = index;
      _playlist = playlist;

      _shuffle.clear();

      state = state.copyWith(
        playlist: Playlist(
          playlist,
          index: index,
        ),
      );
      if (!playlistController.isClosed) {
        playlistController.add(
          Playlist(
            playlist,
            index: index,
          ),
        );
      }

      _loadSource(_playlist[_index].uri);

      if (play) {
        element.play().catchError(
          (error) {
            // PlayerStream.error
            final e = error as html.DomException;
            if (!errorController.isClosed) {
              errorController.add(e.message ?? '');
            }
          },
        );
      } else {
        // A minimal quirk to match the native backend behavior.
        state = state.copyWith(
          buffering: true,
        );
        if (!bufferingController.isClosed) {
          bufferingController.add(true);
        }
        // [onCanPlay] & [onCanPlayThrough] will emit buffering = false.
      }
    }

    if (synchronized) {
      return lock.synchronized(function);
    } else {
      return function();
    }
  }

  /// Stops the [Player].
  /// Unloads the current [Media] or [Playlist] from the [Player]. This method is similar to [dispose] but does not release the resources & [Player] is still usable.
  @override
  Future<void> stop({
    bool open = false,
    bool synchronized = true,
  }) async {
    Future<void> function() async {
      if (disposed) {
        throw AssertionError('[Player] has been disposed');
      }
      await waitForPlayerInitialization;
      await waitForVideoControllerInitializationIfAttached;

      element.children.clear();
      state = state.copyWith(track: Track());
      if (!trackController.isClosed) {
        trackController.add(Track());
      }

      element
        ..src = ''
        ..load();

      _shuffle.clear();
      _index = 0;
      _playlist = [];

      // Reset the remaining attributes.
      state = PlayerState().copyWith(
        volume: state.volume,
        rate: state.rate,
        pitch: state.pitch,
        playlistMode: state.playlistMode,
        audioDevice: state.audioDevice,
        audioDevices: state.audioDevices,
      );
      if (!open) {
        // Do not emit PlayerStream.playlist if invoked from [open].
        if (!playlistController.isClosed) {
          playlistController.add(Playlist([]));
        }
      }
      if (!playingController.isClosed) {
        playingController.add(false);
      }
      if (!completedController.isClosed) {
        completedController.add(false);
      }
      if (!positionController.isClosed) {
        positionController.add(Duration.zero);
      }
      if (!durationController.isClosed) {
        durationController.add(Duration.zero);
      }
      // if (!volumeController.isClosed) {
      //   volumeController.add(0.0);
      // }
      // if (!rateController.isClosed) {
      //   rateController.add(0.0);
      // }
      // if (!pitchController.isClosed) {
      //   pitchController.add(0.0);
      // }
      if (!bufferingController.isClosed) {
        bufferingController.add(false);
      }
      if (!bufferController.isClosed) {
        bufferController.add(Duration.zero);
      }
      // if (!playlistModeController.isClosed) {
      //   playlistModeController.add(PlaylistMode.none);
      // }
      if (!audioParamsController.isClosed) {
        audioParamsController.add(const AudioParams());
      }
      if (!videoParamsController.isClosed) {
        videoParamsController.add(const VideoParams());
      }
      if (!audioBitrateController.isClosed) {
        audioBitrateController.add(null);
      }
      // if (!audioDeviceController.isClosed) {
      //   audioDeviceController.add(AudioDevice.auto());
      // }
      // if (!audioDevicesController.isClosed) {
      //   audioDevicesController.add([AudioDevice.auto()]);
      // }
      if (!trackController.isClosed) {
        trackController.add(Track());
      }
      if (!tracksController.isClosed) {
        tracksController.add(Tracks());
      }
      if (!widthController.isClosed) {
        widthController.add(null);
      }
      if (!heightController.isClosed) {
        heightController.add(null);
      }
      if (!subtitleController.isClosed) {
        subtitleController.add(['', '']);
      }
    }

    if (synchronized) {
      return lock.synchronized(function);
    } else {
      return function();
    }
  }

  @override
  Future<void> play({bool synchronized = true}) async {
    Future<void> function() async {
      if (disposed) {
        throw AssertionError('[Player] has been disposed');
      }
      await waitForPlayerInitialization;
      await waitForVideoControllerInitializationIfAttached;
      element.play().catchError(
        (error) {
          // PlayerStream.error
          final e = error as html.DomException;
          if (!errorController.isClosed) {
            errorController.add(e.message ?? '');
          }
        },
      );
    }

    if (synchronized) {
      return lock.synchronized(function);
    } else {
      return function();
    }
  }

  @override
  Future<void> pause({bool synchronized = true}) async {
    Future<void> function() async {
      if (disposed) {
        throw AssertionError('[Player] has been disposed');
      }
      await waitForPlayerInitialization;
      await waitForVideoControllerInitializationIfAttached;
      element.pause();
    }

    if (synchronized) {
      return lock.synchronized(function);
    } else {
      return function();
    }
  }

  @override
  Future<void> playOrPause({bool synchronized = true}) async {
    Future<void> function() async {
      if (disposed) {
        throw AssertionError('[Player] has been disposed');
      }
      await waitForPlayerInitialization;
      await waitForVideoControllerInitializationIfAttached;
      if (element.paused) {
        await play(synchronized: false);
      } else {
        await pause(synchronized: false);
      }
    }

    if (synchronized) {
      return lock.synchronized(function);
    } else {
      return function();
    }
  }

  @override
  Future<void> add(
    Media media, {
    bool synchronized = true,
  }) async {
    Future<void> function() async {
      if (disposed) {
        throw AssertionError('[Player] has been disposed');
      }
      await waitForPlayerInitialization;
      await waitForVideoControllerInitializationIfAttached;

      _playlist = [..._playlist, media];

      state = state.copyWith(
        playlist: state.playlist.copyWith(
          medias: _playlist,
        ),
      );
      if (!playlistController.isClosed) {
        playlistController.add(state.playlist);
      }
    }

    if (synchronized) {
      return lock.synchronized(function);
    } else {
      return function();
    }
  }

  @override
  Future<void> remove(
    int index, {
    bool synchronized = true,
  }) async {
    Future<void> function() async {
      if (disposed) {
        throw AssertionError('[Player] has been disposed');
      }
      await waitForPlayerInitialization;
      await waitForVideoControllerInitializationIfAttached;

      // If we remove the last item in the playlist while playlist mode is none or single, then playback will stop.
      // In this situation, the playlist doesn't seem to be updated, so we manually update it.
      if (_index == index &&
          _playlist.length - 1 == index &&
          [
            PlaylistMode.none,
            PlaylistMode.single,
          ].contains(_playlistMode)) {
        _index = _playlist.length - 2 < 0 ? 0 : _playlist.length - 2;

        state = state.copyWith(
          // Allow playOrPause /w state.completed code-path to play the playlist again.
          completed: true,
          playlist: state.playlist.copyWith(
            medias: _playlist.sublist(0, _playlist.length - 1),
            index: _index,
          ),
        );
        if (!completedController.isClosed) {
          completedController.add(true);
        }
        if (!playlistController.isClosed) {
          playlistController.add(state.playlist);
        }
      }
      // If we remove the last item in the playlist while playlist mode is loop, jump to the index 0.
      else if (_index == index &&
          _playlist.length - 1 == index &&
          _playlistMode == PlaylistMode.loop) {
        element.children.clear();
        state = state.copyWith(track: Track());
        if (!trackController.isClosed) {
          trackController.add(Track());
        }

        _index = 0;
        _loadSource(_playlist[_index].uri);
        await play(synchronized: false);

        state = state.copyWith(
          // Allow playOrPause /w state.completed code-path to play the playlist again.
          completed: true,
          playlist: state.playlist.copyWith(
            medias: _playlist.sublist(0, _playlist.length - 1),
            index: 0,
          ),
        );
        if (!completedController.isClosed) {
          completedController.add(true);
        }
        if (!playlistController.isClosed) {
          playlistController.add(state.playlist);
        }
      }

      // Default
      else {
        _playlist = [..._playlist];
        _playlist.removeAt(index);

        // If the current index is greater than the removed index, then the current index should be reduced by 1.
        // If the current index is equal or less than the removed index, then the current index should not be changed.
        if (_index > index) {
          _index--;
        }

        state = state.copyWith(
          playlist: state.playlist.copyWith(
            medias: _playlist,
            index: _index,
          ),
        );
        if (!playlistController.isClosed) {
          playlistController.add(state.playlist);
        }
      }
    }

    if (synchronized) {
      return lock.synchronized(function);
    } else {
      return function();
    }
  }

  @override
  Future<void> next({
    bool synchronized = true,
  }) async {
    Future<void> function() async {
      if (disposed) {
        throw AssertionError('[Player] has been disposed');
      }
      await waitForPlayerInitialization;
      await waitForVideoControllerInitializationIfAttached;

      Future<void> start() async {
        state = state.copyWith(
          playlist: state.playlist.copyWith(
            index: _index,
          ),
        );
        if (!playlistController.isClosed) {
          playlistController.add(state.playlist);
        }

        element.children.clear();
        state = state.copyWith(track: Track());
        if (!trackController.isClosed) {
          trackController.add(Track());
        }
        _loadSource(_playlist[_index].uri);
        await play(synchronized: false);

        state = state.copyWith(playing: true);
        if (!playingController.isClosed) {
          playingController.add(true);
        }
      }

      switch (_playlistMode) {
        case PlaylistMode.none:
          {
            if (_index < _playlist.length - 1) {
              _index++;
              await start();
            } else {
              // No transition.
            }
            break;
          }
        case PlaylistMode.single:
          {
            if (_index < _playlist.length - 1) {
              _index++;
              await start();
            } else {
              // No transition.
            }
            break;
          }
        case PlaylistMode.loop:
          {
            _index = (_index + 1) % _playlist.length;
            await start();
            break;
          }
      }
    }

    if (synchronized) {
      return lock.synchronized(function);
    } else {
      return function();
    }
  }

  @override
  Future<void> previous({
    bool synchronized = true,
  }) async {
    Future<void> function() async {
      if (disposed) {
        throw AssertionError('[Player] has been disposed');
      }
      await waitForPlayerInitialization;
      await waitForVideoControllerInitializationIfAttached;

      Future<void> start() async {
        state = state.copyWith(
          playlist: state.playlist.copyWith(
            index: _index,
          ),
        );
        if (!playlistController.isClosed) {
          playlistController.add(state.playlist);
        }

        element.children.clear();
        state = state.copyWith(track: Track());
        if (!trackController.isClosed) {
          trackController.add(Track());
        }
        _loadSource(_playlist[_index].uri);
        await play(synchronized: false);

        state = state.copyWith(playing: true);
        if (!playingController.isClosed) {
          playingController.add(true);
        }
      }

      switch (_playlistMode) {
        case PlaylistMode.none:
          {
            if (_index > 0) {
              _index--;
              await start();
            } else {
              // No transition.
            }
            break;
          }
        case PlaylistMode.single:
          {
            if (_index > 0) {
              _index--;
              await start();
            } else {
              // No transition.
            }
            break;
          }
        case PlaylistMode.loop:
          {
            _index = (_index - 1) % _playlist.length;
            await start();
            break;
          }
      }
    }

    if (synchronized) {
      return lock.synchronized(function);
    } else {
      return function();
    }
  }

  @override
  Future<void> jump(
    int index, {
    bool synchronized = true,
  }) async {
    Future<void> function() async {
      if (disposed) {
        throw AssertionError('[Player] has been disposed');
      }
      await waitForPlayerInitialization;
      await waitForVideoControllerInitializationIfAttached;

      _index = index;

      element.children.clear();
      state = state.copyWith(track: Track());
      if (!trackController.isClosed) {
        trackController.add(Track());
      }
      _loadSource(_playlist[_index].uri);
      await play(synchronized: false);

      state = state.copyWith(playing: true);
      if (!playingController.isClosed) {
        playingController.add(true);
      }

      state = state.copyWith(
        playlist: state.playlist.copyWith(
          index: _index,
        ),
      );
      if (!playlistController.isClosed) {
        playlistController.add(state.playlist);
      }
    }

    if (synchronized) {
      return lock.synchronized(function);
    } else {
      return function();
    }
  }

  @override
  Future<void> move(
    int from,
    int to, {
    bool synchronized = true,
  }) async {
    Future<void> function() async {
      if (disposed) {
        throw AssertionError('[Player] has been disposed');
      }
      await waitForPlayerInitialization;
      await waitForVideoControllerInitializationIfAttached;

      final map = SplayTreeMap<double, Media>.from(
        _playlist.asMap().map((key, value) => MapEntry(key * 1.0, value)),
      );
      final item = map.remove(from * 1.0);
      if (item != null) {
        map[to - 0.5] = item;
      }
      final keys = map.keys.toList();
      final values = map.values.toList();

      final current = _index;

      _index = keys.contains(current * 1.0)
          ? keys.indexOf(current * 1.0)
          : keys.indexOf(to - 0.5);
      _playlist = values;

      state = state.copyWith(
        playlist: Playlist(
          _playlist,
          index: _index,
        ),
      );
      if (!playlistController.isClosed) {
        playlistController.add(state.playlist);
      }
    }

    if (synchronized) {
      return lock.synchronized(function);
    } else {
      return function();
    }
  }

  @override
  Future<void> seek(
    Duration duration, {
    bool synchronized = true,
  }) async {
    Future<void> function() async {
      if (disposed) {
        throw AssertionError('[Player] has been disposed');
      }
      await waitForPlayerInitialization;
      await waitForVideoControllerInitializationIfAttached;

      element.currentTime = duration.inMilliseconds.toDouble() / 1000.0;

      // It is self explanatory that PlayerState.completed & PlayerStreams.completed must enter the false state if seek is called. Typically after EOF.
      // https://github.com/media-kit/media-kit/issues/221
      state = state.copyWith(completed: false);
      if (!completedController.isClosed) {
        completedController.add(false);
      }
    }

    if (synchronized) {
      return lock.synchronized(function);
    } else {
      return function();
    }
  }

  @override
  Future<void> setPlaylistMode(
    PlaylistMode playlistMode, {
    bool synchronized = true,
  }) async {
    Future<void> function() async {
      if (disposed) {
        throw AssertionError('[Player] has been disposed');
      }
      await waitForPlayerInitialization;
      await waitForVideoControllerInitializationIfAttached;
      _playlistMode = playlistMode;

      state = state.copyWith(playlistMode: playlistMode);
      if (!playlistModeController.isClosed) {
        playlistModeController.add(playlistMode);
      }
    }

    if (synchronized) {
      return lock.synchronized(function);
    } else {
      return function();
    }
  }

  @override
  Future<void> setVolume(
    double volume, {
    bool synchronized = true,
  }) async {
    Future<void> function() async {
      if (disposed) {
        throw AssertionError('[Player] has been disposed');
      }
      await waitForPlayerInitialization;
      await waitForVideoControllerInitializationIfAttached;
      element.volume = volume / 100.0;
    }

    if (synchronized) {
      return lock.synchronized(function);
    } else {
      return function();
    }
  }

  @override
  Future<void> setRate(
    double rate, {
    bool synchronized = true,
  }) async {
    Future<void> function() async {
      if (disposed) {
        throw AssertionError('[Player] has been disposed');
      }

      await waitForPlayerInitialization;
      await waitForVideoControllerInitializationIfAttached;

      if (rate <= 0.0) {
        throw ArgumentError.value(
          rate,
          'rate',
          'Must be greater than 0.0',
        );
      }
      element.playbackRate = rate;
    }

    if (synchronized) {
      return lock.synchronized(function);
    } else {
      return function();
    }
  }

  @override
  Future<void> setPitch(
    double pitch, {
    bool synchronized = true,
  }) async {
    Future<void> function() async {
      if (disposed) {
        throw AssertionError('[Player] has been disposed');
      }

      await waitForPlayerInitialization;
      await waitForVideoControllerInitializationIfAttached;

      throw UnsupportedError('[Player.setPitch] is not supported on web');

      // if (pitch <= 0.0) {
      //   throw ArgumentError.value(
      //     pitch,
      //     'pitch',
      //     'Must be greater than 0.0',
      //   );
      // }
    }

    if (synchronized) {
      return lock.synchronized(function);
    } else {
      return function();
    }
  }

  @override
  Future<void> setShuffle(
    bool shuffle, {
    bool synchronized = true,
  }) async {
    Future<void> function() async {
      if (disposed) {
        throw AssertionError('[Player] has been disposed');
      }
      await waitForPlayerInitialization;
      await waitForVideoControllerInitializationIfAttached;

      final current = _playlist[_index];

      if (shuffle && _shuffle.isEmpty) {
        _shuffle.addAll(_playlist);
        if (_playlist.length > 1) {
          while (ListEquality().equals(_shuffle, _playlist)) {
            _playlist.shuffle();
          }
        }
        _index = _playlist.indexOf(current);

        state = state.copyWith(
          playlist: Playlist(
            [..._playlist],
            index: _index,
          ),
        );
        if (!playlistController.isClosed) {
          playlistController.add(state.playlist);
        }
      } else if (!shuffle && _shuffle.isNotEmpty) {
        _playlist.clear();
        _playlist.addAll(_shuffle);
        _index = _playlist.indexOf(current);
        _shuffle.clear();

        state = state.copyWith(
          playlist: Playlist(
            [..._playlist],
            index: _index,
          ),
        );
        if (!playlistController.isClosed) {
          playlistController.add(state.playlist);
        }
      }
    }

    if (synchronized) {
      return lock.synchronized(function);
    } else {
      return function();
    }
  }

  @override
  Future<void> setAudioDevice(
    AudioDevice audioDevice, {
    bool synchronized = true,
  }) async {
    Future<void> function() async {
      if (disposed) {
        throw AssertionError('[Player] has been disposed');
      }
      await waitForPlayerInitialization;
      await waitForVideoControllerInitializationIfAttached;
      throw UnsupportedError('[Player.setAudioDevice] is not supported on web');
    }

    if (synchronized) {
      return lock.synchronized(function);
    } else {
      return function();
    }
  }

  @override
  Future<void> setVideoTrack(
    VideoTrack track, {
    bool synchronized = true,
  }) async {
    Future<void> function() async {
      if (disposed) {
        throw AssertionError('[Player] has been disposed');
      }
      await waitForPlayerInitialization;
      await waitForVideoControllerInitializationIfAttached;
      throw UnsupportedError(
        '[Player.setVideoTrack] is not supported on web',
      );
    }

    if (synchronized) {
      return lock.synchronized(function);
    } else {
      return function();
    }
  }

  @override
  Future<void> setAudioTrack(
    AudioTrack track, {
    bool synchronized = true,
  }) async {
    Future<void> function() async {
      if (disposed) {
        throw AssertionError('[Player] has been disposed');
      }
      await waitForPlayerInitialization;
      await waitForVideoControllerInitializationIfAttached;

      if (track.uri) {
        element.children.removeWhere((e) => e is html.SourceElement);

        final child = html.SourceElement();
        child.src = track.id;
        element.append(child);

        state = state.copyWith(track: state.track.copyWith(audio: track));
        if (!trackController.isClosed) {
          trackController.add(state.track);
        }
      } else {
        throw UnsupportedError(
          '[Player.setAudioTrack] is only supported with [AudioTrack.uri] on web',
        );
      }
    }

    if (synchronized) {
      return lock.synchronized(function);
    } else {
      return function();
    }
  }

  @override
  Future<void> setSubtitleTrack(
    SubtitleTrack track, {
    bool synchronized = true,
  }) async {
    Future<void> function() async {
      if (disposed) {
        throw AssertionError('[Player] has been disposed');
      }
      await waitForPlayerInitialization;
      await waitForVideoControllerInitializationIfAttached;

      if (track.uri || track.data) {
        final String uri;
        if (track.uri) {
          uri = track.id;
        } else if (track.data) {
          // Create object URL from subtitle data.
          final src = html.Url.createObjectUrlFromBlob(html.Blob([track.id]));
          // Revoke the object URL upon [dispose].
          release.add(() async {
            html.Url.revokeObjectUrl(src);
          });
          uri = src;
        } else {
          return;
        }

        element.children.removeWhere((e) => e is html.TrackElement);

        final child = html.TrackElement();
        child.src = uri;
        child.kind = 'subtitles';
        child.label = track.title;
        child.srclang = track.language;
        element.append(child);

        state = state.copyWith(track: state.track.copyWith(subtitle: track));
        if (!trackController.isClosed) {
          trackController.add(state.track);
        }

        // To match NativePlayer behavior.
        state = state.copyWith(subtitle: ['', '']);
        if (!subtitleController.isClosed) {
          subtitleController.add(['', '']);
        }

        final tracks = element.textTracks?.toList() ?? <html.TextTrack>[];
        tracks.first.mode = 'hidden';
        tracks.first.onCueChange.listen((_) {
          try {
            final data = tracks.first.activeCues?.map((e) {
              final text = (e as dynamic).text as String;
              return text
                  .replaceAll(RegExp('<[^>]*>'), ' ')
                  .replaceAll(RegExp('\\s+'), ' ')
                  .trim();
            }).toList();
            if (data != null) {
              final subtitle = ['', ''];
              if (data.length == 1) {
                subtitle[0] = data[0];
              } else if (data.length == 2) {
                subtitle[0] = data[0];
                subtitle[1] = data.skip(1).join('\n');
              }
              state = state.copyWith(subtitle: subtitle);
              if (!subtitleController.isClosed) {
                subtitleController.add(subtitle);
              }
            }
          } catch (exception, stacktrace) {
            print(exception);
            print(stacktrace);
          }
        });
      } else {
        throw UnsupportedError(
          '[Player.setSubtitleTrack] is only supported with [SubtitleTrack.uri] & [SubtitleTrack.data] on web',
        );
      }
    }

    if (synchronized) {
      return lock.synchronized(function);
    } else {
      return function();
    }
  }

  /// Takes the snapshot of the current frame & returns encoded image bytes as [Uint8List].
  ///
  /// The [format] parameter specifies the format of the image to be returned. Supported values are:
  /// * `image/jpeg`
  /// * `image/png`
  @override
  Future<Uint8List?> screenshot(
      {String? format = 'image/jpeg', bool synchronized = true}) async {
    Future<Uint8List?> function() async {
      if (![
        'image/jpeg',
        'image/png',
      ].contains(format)) {
        throw ArgumentError.value(
          format,
          'format',
          'Supported values are: image/jpeg, image/png',
        );
      }

      if (disposed) {
        throw AssertionError('[Player] has been disposed');
      }

      await waitForPlayerInitialization;
      await waitForVideoControllerInitializationIfAttached;

      try {
        // Kind of limited in usage:
        // https://stackoverflow.com/questions/35244215/html5-video-screenshot-via-canvas-using-cors
        final canvas = html.CanvasElement();
        canvas.width = element.videoWidth;
        canvas.height = element.videoHeight;
        final context = canvas.context2D;
        context.drawImage(element, 0, 0);

        final data = canvas.toDataUrl(format!);
        final bytes = base64.decode(data.split(',').last);

        canvas.remove();

        return bytes;
      } catch (_) {
        return null;
      }
    }

    if (synchronized) {
      return lock.synchronized(function);
    } else {
      return function();
    }
  }

  void _loadSource(String src) {
    try {
      if (_isHLS(src)) {
        final hls = Hls();
        hls.loadSource(src);
        hls.attachMedia(element);
      } else {
        // Default
        element.src = src;
      }
    } catch (exception) {
      // PlayerStream.error
      final e = exception as html.DomException;
      if (!errorController.isClosed) {
        errorController.add(e.message ?? '');
      }
    }
  }

  bool _isHLS(String src) {
    if (element.canPlayType('application/vnd.apple.mpegurl') != '') {
      return false;
    }
    if (isHLSSupported() && src.toLowerCase().contains('m3u8')) {
      return true;
    }
    return false;
  }

  // --------------------------------------------------

  /// Current loaded [Media] queue before shuffle.
  final List<Media> _shuffle = <Media>[];

  /// Current index of the [Media] in the queue.
  int _index = 0;

  /// Current loaded [Media] queue.
  List<Media> _playlist = <Media>[];

  /// Current playlist mode.
  PlaylistMode _playlistMode = PlaylistMode.none;

  // --------------------------------------------------

  /// Internal platform specific identifier for this [Player] instance.
  ///
  /// Since, [int] is a primitive type, it can be used to pass this [Player] instance to native code without directly depending upon this library.
  ///
  @override
  Future<int> get handle => Future.value(id);

  /// Unique handle of this [Player] instance.
  final int id;

  /// [html.VideoElement] instance reference.
  final html.VideoElement element;

  /// Whether the [Player] has been disposed.
  bool disposed = false;

  /// Synchronization & mutual exclusion between methods of this class.
  final Lock lock = Lock();

  /// JavaScript object attribute used to store various [VideoElement] instances in [js.context].
  static const kInstances = '\$com.alexmercerind.media_kit.instances';

  /// JavaScript object attribute used to store the instance count of [Player] in [js.context].
  static const kInstanceCount = '\$com.alexmercerind.media_kit.instance_count';

  /// Whether the [WebPlayer] is initialized for unit-testing.
  @visibleForTesting
  static bool test = false;
}<|MERGE_RESOLUTION|>--- conflicted
+++ resolved
@@ -397,17 +397,11 @@
         index = -1;
       }
 
-<<<<<<< HEAD
-      // Restore original state & reset public [PlayerState] & [PlayerStream] values e.g. width=null, height=null, subtitles=['', ''] etc.
-=======
       // Restore original state & reset public [PlayerState] & [PlayerStream] values e.g. width=null, height=null, subtitle=['', ''] etc.
->>>>>>> 8fd22cc5
       await stop(
         open: true,
         synchronized: false,
       );
-<<<<<<< HEAD
-=======
 
       element.pause();
       // Enter paused state.
@@ -416,7 +410,6 @@
       // if (!playingController.isClosed) {
       //   playingController.add(false);
       // }
->>>>>>> 8fd22cc5
 
       _index = index;
       _playlist = playlist;
